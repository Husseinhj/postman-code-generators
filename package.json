{
  "name": "postman-code-generators",
  "version": "1.0.2",
  "description": "Generates code snippets for a postman collection",
  "main": "index.js",
  "directories": {
    "test": "test"
  },
  "scripts": {
    "test": "npm/test.sh",
    "package": "node npm/package.js",
    "zip": "node npm/zip.js",
    "prepack": "node npm/pre-package.js",
    "postinstall": "node npm/deepinstall.js",
    "deepinstall": "node npm/deepinstall.js",
    "boilerplate": "node npm/boilerplate.js",
    "cirequirements": "npm/ci-requirements.sh",
    "test-lint": "node npm/test-lint.js"
  },
  "repository": {
    "type": "git",
    "url": "https://github.com/postmanlabs/code-generators"
  },
  "author": "Postman Labs <help@getpostman.com>",
  "license": "Apache-2.0",
  "homepage": "https://github.com/postmanlabs/code-generators",
  "dependencies": {
    "async": "2.6.3",
    "path": "0.12.7",
    "postman-collection": "3.6.7",
    "shelljs": "0.8.4"
  },
  "devDependencies": {
    "browserify": "14.4.0",
    "chai": "4.1.2",
    "chalk": "2.4.2",
    "eslint": "5.0.0",
    "dependency-check": "2.10.1",
    "editorconfig": "0.15.3",
    "eslint-plugin-jsdoc": "3.15.1",
    "eslint-plugin-lodash": "2.7.0",
    "eslint-plugin-mocha": "4.11.0",
    "eslint-plugin-security": "1.4.0",
    "istanbul": "0.4.5",
    "js-yaml": "3.13.1",
<<<<<<< HEAD
    "jsdoc": "3.6.3",
    "newman": "5.2.0",
=======
    "jsdoc": "3.6.6",
>>>>>>> 0d784b3b
    "mocha": "5.2.0",
    "lodash": "4.17.20",
    "nyc": "14.1.1",
    "parse-gitignore": "1.0.1",
    "pretty-ms": "3.0.1",
    "recursive-readdir": "2.2.2",
    "watchify": "3.11.1"
  },
  "engines": {
    "node": ">=6"
  }
}<|MERGE_RESOLUTION|>--- conflicted
+++ resolved
@@ -43,12 +43,9 @@
     "eslint-plugin-security": "1.4.0",
     "istanbul": "0.4.5",
     "js-yaml": "3.13.1",
-<<<<<<< HEAD
     "jsdoc": "3.6.3",
     "newman": "5.2.0",
-=======
     "jsdoc": "3.6.6",
->>>>>>> 0d784b3b
     "mocha": "5.2.0",
     "lodash": "4.17.20",
     "nyc": "14.1.1",
