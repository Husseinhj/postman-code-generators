--- conflicted
+++ resolved
@@ -1,10 +1,6 @@
 {
   "name": "postman-code-generators",
-<<<<<<< HEAD
   "version": "1.0.2",
-=======
-  "version": "0.2.4",
->>>>>>> 77a321d5
   "description": "Generates code snippets for a postman collection",
   "main": "index.js",
   "directories": {
@@ -47,7 +43,6 @@
     "eslint-plugin-security": "1.4.0",
     "istanbul": "0.4.5",
     "js-yaml": "3.13.1",
-    "jsdoc": "3.6.3",
     "newman": "5.2.0",
     "jsdoc": "3.6.6",
     "mocha": "5.2.0",
