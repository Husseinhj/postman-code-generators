{
  "name": "postman-code-generators",
  "version": "1.0.1",
  "description": "Generates code snippets for a postman collection",
  "main": "index.js",
  "directories": {
    "test": "test"
  },
  "scripts": {
    "test": "npm/test.sh",
    "package": "node npm/package.js",
    "zip": "node npm/zip.js",
    "prepack": "node npm/pre-package.js",
    "postinstall": "node npm/deepinstall.js",
    "deepinstall": "node npm/deepinstall.js",
    "boilerplate": "node npm/boilerplate.js",
    "cirequirements": "npm/ci-requirements.sh",
    "test-lint": "node npm/test-lint.js"
  },
  "repository": {
    "type": "git",
    "url": "https://github.com/postmanlabs/code-generators"
  },
  "author": "Postman Labs <help@getpostman.com>",
  "license": "Apache-2.0",
  "homepage": "https://github.com/postmanlabs/code-generators",
  "dependencies": {
    "async": "2.5.0",
    "path": "0.12.7",
<<<<<<< HEAD
    "postman-collection": "3.6.6",
    "shelljs": "0.7.8"
=======
    "postman-collection": "3.5.1",
    "shelljs": "0.8.4"
>>>>>>> 98a0e53c
  },
  "devDependencies": {
    "browserify": "14.4.0",
    "chai": "4.1.2",
    "chalk": "2.4.2",
    "dependency-check": "2.9.1",
    "editorconfig": "0.14.2",
    "eslint": "4.18.2",
    "eslint-plugin-jsdoc": "3.15.1",
    "eslint-plugin-lodash": "2.7.0",
    "eslint-plugin-mocha": "4.11.0",
    "eslint-plugin-security": "1.4.0",
    "istanbul": "0.4.5",
    "js-yaml": "3.13.1",
    "jsdoc": "3.6.3",
    "mocha": "5.2.0",
    "lodash": "4.17.20",
    "newman": "4.5.7",
    "nyc": "14.1.1",
    "parse-gitignore": "1.0.1",
    "pretty-ms": "3.0.1",
    "recursive-readdir": "2.1.0",
    "watchify": "3.11.1"
  },
  "engines": {
    "node": ">=6"
  }
}<|MERGE_RESOLUTION|>--- conflicted
+++ resolved
@@ -27,13 +27,8 @@
   "dependencies": {
     "async": "2.5.0",
     "path": "0.12.7",
-<<<<<<< HEAD
     "postman-collection": "3.6.6",
-    "shelljs": "0.7.8"
-=======
-    "postman-collection": "3.5.1",
     "shelljs": "0.8.4"
->>>>>>> 98a0e53c
   },
   "devDependencies": {
     "browserify": "14.4.0",
