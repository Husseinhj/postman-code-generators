--- conflicted
+++ resolved
@@ -36,15 +36,9 @@
     "chalk": "2.4.2",
     "dependency-check": "2.9.1",
     "editorconfig": "0.14.2",
-<<<<<<< HEAD
     "eslint": "5.0.0",
-    "eslint-plugin-jsdoc": "3.1.3",
-    "eslint-plugin-lodash": "2.4.5",
-=======
-    "eslint": "4.18.2",
     "eslint-plugin-jsdoc": "3.15.1",
     "eslint-plugin-lodash": "2.7.0",
->>>>>>> 98a0e53c
     "eslint-plugin-mocha": "4.11.0",
     "eslint-plugin-security": "1.4.0",
     "istanbul": "0.4.5",
