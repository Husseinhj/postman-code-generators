{
  "name": "postman-code-generators",
  "version": "1.0.2",
  "description": "Generates code snippets for a postman collection",
  "main": "index.js",
  "directories": {
    "test": "test"
  },
  "scripts": {
    "test": "npm/test.sh",
    "package": "node npm/package.js",
    "zip": "node npm/zip.js",
    "prepack": "node npm/pre-package.js",
    "postinstall": "node npm/deepinstall.js",
    "deepinstall": "node npm/deepinstall.js",
    "boilerplate": "node npm/boilerplate.js",
    "cirequirements": "npm/ci-requirements.sh",
    "test-lint": "node npm/test-lint.js"
  },
  "repository": {
    "type": "git",
    "url": "https://github.com/postmanlabs/code-generators"
  },
  "author": "Postman Labs <help@getpostman.com>",
  "license": "Apache-2.0",
  "homepage": "https://github.com/postmanlabs/code-generators",
  "dependencies": {
    "async": "2.5.0",
    "path": "0.12.7",
    "postman-collection": "3.5.1",
    "shelljs": "0.8.4"
  },
  "devDependencies": {
    "browserify": "14.4.0",
    "chai": "4.1.2",
    "chalk": "2.4.2",
<<<<<<< HEAD
    "dependency-check": "2.10.1",
    "editorconfig": "0.14.2",
=======
    "dependency-check": "2.9.1",
    "editorconfig": "0.15.3",
>>>>>>> 2730d927
    "eslint": "4.18.2",
    "eslint-plugin-jsdoc": "3.15.1",
    "eslint-plugin-lodash": "2.7.0",
    "eslint-plugin-mocha": "4.11.0",
    "eslint-plugin-security": "1.4.0",
    "istanbul": "0.4.5",
    "js-yaml": "3.13.1",
    "jsdoc": "3.6.3",
    "mocha": "5.2.0",
    "lodash": "4.17.20",
    "newman": "4.5.7",
    "nyc": "14.1.1",
    "parse-gitignore": "1.0.1",
    "pretty-ms": "3.0.1",
    "recursive-readdir": "2.1.0",
    "watchify": "3.11.1"
  },
  "engines": {
    "node": ">=6"
  }
}<|MERGE_RESOLUTION|>--- conflicted
+++ resolved
@@ -34,13 +34,8 @@
     "browserify": "14.4.0",
     "chai": "4.1.2",
     "chalk": "2.4.2",
-<<<<<<< HEAD
     "dependency-check": "2.10.1",
-    "editorconfig": "0.14.2",
-=======
-    "dependency-check": "2.9.1",
     "editorconfig": "0.15.3",
->>>>>>> 2730d927
     "eslint": "4.18.2",
     "eslint-plugin-jsdoc": "3.15.1",
     "eslint-plugin-lodash": "2.7.0",
