--- conflicted
+++ resolved
@@ -179,18 +179,14 @@
         id: 'useMimeType',
         type: 'boolean',
         default: true,
-<<<<<<< HEAD
         description: 'Use curl_mime to send multipart/form-data requests'
-=======
-        description: 'Use the mime format to send formdata requests'
       },
       {
         name: 'Request Timeout',
         id: 'requestTimeout',
         type: 'integer',
         default: 0,
-        description: 'Integer denoting time after which the request will bail out in milliseconds'
->>>>>>> 698adc22
+        description: 'How long the request should wait for a response before timing out (milliseconds)'
       }
     ];
   }
