var _ = require('./lodash'),

  parseRequest = require('./parseRequest'),
  sanitize = require('./util').sanitize,
  sanitizeOptions = require('./util').sanitizeOptions;

//  Since Java OkHttp requires to add extralines of code to handle methods with body
const METHODS_WITHOUT_BODY = ['GET', 'HEAD', 'COPY', 'UNLOCK', 'UNLINK', 'PURGE', 'LINK', 'VIEW'];

/**
 * retuns snippet of java okhttp by parsing data from Postman-SDK request object
 *
 * @param {Object} request - Postman SDK request object
 * @param {String} indentString - indentation required for code snippet
 * @param {Object} options - Options to tweak code snippet
 * @returns {String} - java okhttp code snippet for given request object
 */
function makeSnippet (request, indentString, options) {

  var isBodyRequired = !(_.includes(METHODS_WITHOUT_BODY, request.method)),
    snippet = 'OkHttpClient client = new OkHttpClient().newBuilder()\n',
    requestBody = (request.body ? request.body.toJSON() : {});

  if (options.requestTimeout > 0) {
    snippet += indentString + `.setConnectTimeout(${options.requestTimeout}, TimeUnit.MILLISECONDS)\n`;
  }

  if (!options.followRedirect) {
    snippet += indentString + '.followRedirects(false)\n';
  }

  snippet += indentString + '.build();\n';

  if (isBodyRequired) {
    //  snippet for creating mediatype object in java based on content-type of request
    snippet += `MediaType mediaType = MediaType.parse("${parseRequest.parseContentType(request)}");\n`;
    snippet += parseRequest.parseBody(requestBody, indentString, options.trimRequestBody);
  }

  snippet += 'Request request = new Request.Builder()\n';
  snippet += indentString + `.url("${sanitize(request.url.toString())}")\n`;
  snippet += indentString + `.method("${request.method}", ${isBodyRequired ? 'body' : 'null'})\n`;

  //  java-okhttp snippet for adding headers to request
  snippet += parseRequest.parseHeader(request, indentString);

  snippet += indentString + '.build();\n';
  snippet += 'Response response = client.newCall(request).execute();';

  return snippet;
}

/**
 * Used in order to get options for generation of Java okhattp code snippet (i.e. Include Boilerplate code)
 *
 * @module getOptions
 *
 * @returns {Array} Options specific to generation of Java okhattp code snippet
 */
function getOptions () {
  return [
    {
      name: 'Include boilerplate',
      id: 'includeBoilerplate',
      type: 'boolean',
      default: false,
      description: 'Include class definition and import statements in snippet'
    },
    {
      name: 'Set indentation count',
      id: 'indentCount',
      type: 'positiveInteger',
      default: 2,
      description: 'Set the number of indentation characters to add per code level'
    },
    {
      name: 'Set indentation type',
      id: 'indentType',
      type: 'enum',
      availableOptions: ['Tab', 'Space'],
      default: 'Space',
      description: 'Select the character used to indent lines of code'
    },
    {
      name: 'Set request timeout',
      id: 'requestTimeout',
      type: 'positiveInteger',
      default: 0,
      description: 'Set number of milliseconds the request should wait for a response ' +
        'before timing out (use 0 for infinity)'
    },
    {
      name: 'Follow redirects',
      id: 'followRedirect',
      type: 'boolean',
      default: true,
      description: 'Automatically follow HTTP redirects'
    },
    {
      name: 'Trim request body fields',
      id: 'trimRequestBody',
      type: 'boolean',
<<<<<<< HEAD
      default: true,
      description: 'Remove white space and additional lines that may affect the server\'s response'
=======
      default: false,
      description: 'Trim request body fields'
>>>>>>> 3ede9780
    }
  ];
}

/**
 * Converts Postman sdk request object to java okhttp code snippet
 *
 * @module convert
 *
 * @param {Object} request - postman-SDK request object
 * @param {Object} options - Options to tweak code snippet generated in Java-OkHttp
 * @param {String} options.indentType - type for indentation eg: Space, Tab
 * @param {String} options.indentCount - number of spaces or tabs for indentation.
 * @param {Boolean} [options.includeBoilerplate] - indicates whether to include class defination in java
 * @param {Boolean} options.followRedirect - whether to enable followredirect
 * @param {Boolean} options.trimRequestBody - whether to trim fields in request body or not
 * @param {Number} options.requestTimeout : time in milli-seconds after which request will bail out
 * @param {Function} callback - callback function with parameters (error, snippet)
 */
function convert (request, options, callback) {

  if (_.isFunction(options)) {
    callback = options;
    options = {};
  }
  else if (!_.isFunction(callback)) {
    throw new Error('Java-OkHttp-Converter: callback is not valid function');
  }
  options = sanitizeOptions(options, getOptions());
  //  String representing value of indentation required
  var indentString,

    //  snippets to include java class definition according to options
    headerSnippet = '',
    footerSnippet = '',

    //  snippet to create request in java okhttp
    snippet = '';

  indentString = options.indentType === 'Tab' ? '\t' : ' ';
  indentString = indentString.repeat(options.indentCount);

  if (options.includeBoilerplate) {
    headerSnippet = 'import java.io.*;\n' +
                        'import okhttp3.*;\n' +
                        'public class main {\n' +
                        indentString + 'public static void main(String []args) throws IOException{\n';
    footerSnippet = indentString.repeat(2) + 'System.out.println(response.body().string());\n' +
                        indentString + '}\n}\n';
  }

  snippet = makeSnippet(request, indentString, options);

  //  if boilerplate is included then two more indentString needs to be added in snippet
  (options.includeBoilerplate) &&
    (snippet = indentString.repeat(2) + snippet.split('\n').join('\n' + indentString.repeat(2)) + '\n');

  return callback(null, headerSnippet + snippet + footerSnippet);
}
module.exports = {
  convert: convert,
  getOptions: getOptions
};<|MERGE_RESOLUTION|>--- conflicted
+++ resolved
@@ -100,13 +100,8 @@
       name: 'Trim request body fields',
       id: 'trimRequestBody',
       type: 'boolean',
-<<<<<<< HEAD
-      default: true,
+      default: false,
       description: 'Remove white space and additional lines that may affect the server\'s response'
-=======
-      default: false,
-      description: 'Trim request body fields'
->>>>>>> 3ede9780
     }
   ];
 }
