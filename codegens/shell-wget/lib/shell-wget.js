var _ = require('./lodash'),
    parseBody = require('./util/parseBody'),
    sanitize = require('./util/sanitize').sanitize;

/**
 * Used to parse the request headers
 *
 * @param  {Object} request - postman SDK-request object
 * @param  {String} indentation - used for indenting snippet's structure
 * @returns {String} - request headers in the desired format
 */
function getHeaders (request, indentation) {
    var headerObject = request.getHeaders({enabled: true}),
        headerMap;

    if (!_.isEmpty(headerObject)) {
        headerMap = _.map(Object.keys(headerObject), function (key) {
            return `${indentation}--header '${sanitize(key, 'header')}: ` +
            `${sanitize(headerObject[key], 'header')}' \\`;
        });
        return headerMap.join('\n');
    }
    return `${indentation}--header '' \\`;
}

module.exports = {
    /**
     * Used to return options which are specific to a particular plugin
     *
     * @module getOptions
     *
     * @returns {Array}
     */
    getOptions: function () {
        // options can be added for this for no certificate check and silent so no output is logged.
        // Also, place where to log the output if required.
        return [
            {
                name: 'Indent count',
                id: 'indentCount',
                type: 'integer',
<<<<<<< HEAD
                default: 4,
                description: 'Number of indentation characters to add per code level'
=======
                default: 2,
                description: 'Integer denoting count of indentation required'
>>>>>>> 6388bdfa
            },
            {
                name: 'Indent type',
                id: 'indentType',
                type: 'enum',
                availableOptions: ['tab', 'space'],
                default: 'space',
                description: 'Character used for indentation'
            },
            {
                name: 'Request timeout',
                id: 'requestTimeout',
                type: 'integer',
                default: 0,
                description: 'How long the request should wait for a response before timing out (milliseconds)'
            },
            {
                name: 'Follow redirect',
                id: 'followRedirect',
                type: 'boolean',
                default: true,
                description: 'Automatically follow HTTP redirects'
            },
            {
                name: 'Body trim',
                id: 'trimRequestBody',
                type: 'boolean',
                default: false,
                description: 'Trim request body fields'
            }
        ];
    },

    /**
    * Used to convert the postman sdk-request object in php-curl reuqest snippet
    *
    * @module convert
    *
    * @param  {Object} request - postman SDK-request object
    * @param  {Object} options
    * @param  {String} options.indentType - type of indentation eg: space / tab (default: space)
    * @param  {Number} options.indentCount - frequency of indent (default: 4 for indentType: space,
                                                                    default: 1 for indentType: tab)
    * @param {Number} options.requestTimeout : time in milli-seconds after which request will bail out
                                                (default: 0 -> never bail out)
    * @param {Boolean} options.trimRequestBody : whether to trim request body fields (default: false)
    * @param {Boolean} options.followRedirect : whether to allow redirects of a request
    * @param  {Function} callback - function with parameters (error, snippet)
    */
    convert: function (request, options, callback) {
        var snippet = '',
            indentation = '',
            identity = '';

        if (_.isFunction(options)) {
            callback = options;
            options = {};
        }
        else if (!_.isFunction(callback)) {
            throw new Error('Shell-wget~convert: Callback is not a function');
        }

        identity = options.indentType === 'tab' ? '\t' : ' ';
        indentation = identity.repeat(options.indentCount || (options.indentType === 'tab' ? 1 : 4));
        // concatenation and making up the final string

        snippet = 'wget --no-check-certificate --quiet \\\n';
        snippet += `${indentation}--method ${request.method} \\\n`;
        // console.log(getHeaders(request, indentation));
        // Shell-wget accepts timeout in seconds (conversion from milli-seconds to seconds)
        if (options.requestTimeout > 0) {
            snippet += `${indentation}--timeout=${Math.floor(options.requestTimeout / 1000)} \\\n`;
        }
        // Shell-wget supports 20 redirects by default (without any specific options)
        if (typeof options.followRedirect === 'boolean' && !options.followRedirect) {
            snippet += `${indentation}--max-redirect=0 \\\n`;
        }
        snippet += `${getHeaders(request, indentation)}\n`;
        snippet += `${parseBody(request.toJSON(), options.trimRequestBody, indentation)}`;
        snippet += `${indentation}--output-document=shellWget.txt \\\n`;
        snippet += `${indentation}- '${request.url.toString()}'`;

        return callback(null, snippet);
    }
};<|MERGE_RESOLUTION|>--- conflicted
+++ resolved
@@ -39,13 +39,8 @@
                 name: 'Indent count',
                 id: 'indentCount',
                 type: 'integer',
-<<<<<<< HEAD
-                default: 4,
+                default: 2,
                 description: 'Number of indentation characters to add per code level'
-=======
-                default: 2,
-                description: 'Integer denoting count of indentation required'
->>>>>>> 6388bdfa
             },
             {
                 name: 'Indent type',
