var _ = require('./lodash'),
  sanitize = require('./util').sanitize,
  sanitizeOptions = require('./util').sanitizeOptions,
  path = require('path');
const VALID_METHODS = ['DEFAULT',
  'DELETE',
  'GET',
  'HEAD',
  'MERGE',
  'OPTIONS',
  'PATCH',
  'POST',
  'PUT',
  'TRACE'];

/**
 * Parses URLEncoded body from request to powershell-restmethod syntax
 *
 * @param {Object} body URLEncoded Body
 */
function parseURLEncodedBody (body) {
  var bodySnippet = '$body = "',
    urlencodedArray = [];
  _.forEach(body, function (data) {
    if (!data.disabled) {
      urlencodedArray.push(`${escape(data.key)}=${escape(data.value)}`);
    }
  });
  bodySnippet += urlencodedArray.join('&') + '"\n';
  return bodySnippet;
}

/**
 * Parses Formdata from request to powershell-restmethod syntax
 *
 * @param {Object} body FormData body
 * @param {boolean} trim trim body option
 */
function parseFormData (body, trim) {
  var bodySnippet = '$multipartContent = [System.Net.Http.MultipartFormDataContent]::new()\n';
  _.forEach(body, function (data) {
    if (!data.disabled) {
      if (data.type === 'text') {
        bodySnippet += '$stringHeader = ' +
          '[System.Net.Http.Headers.ContentDispositionHeaderValue]::new("form-data")\n' +
          `$stringHeader.Name = "${sanitize(data.key, trim)}"\n` +
          `$StringContent = [System.Net.Http.StringContent]::new("${sanitize(data.value, trim)}")\n` +
          '$StringContent.Headers.ContentDisposition = $stringHeader\n' +
          '$multipartContent.Add($stringContent)\n\n';
      }
      else {
        var pathArray = data.src.split(path.sep),
          fileName = pathArray[pathArray.length - 1];
        bodySnippet += `$multipartFile = '${data.src}'\n` +
          '$FileStream = [System.IO.FileStream]::new($multipartFile, [System.IO.FileMode]::Open)\n' +
          '$fileHeader = [System.Net.Http.Headers.ContentDispositionHeaderValue]::new("form-data")\n' +
          `$fileHeader.Name = "${sanitize(data.key)}"\n` +
          `$fileHeader.FileName = "${sanitize(fileName, trim)}"\n` +
          '$fileContent = [System.Net.Http.StreamContent]::new($FileStream)\n' +
          '$fileContent.Headers.ContentDisposition = $fileHeader\n' +
          '$multipartContent.Add($fileContent)\n\n';
      }
    }
  });
  bodySnippet += '$body = $multipartContent\n';
  return bodySnippet;
}

/**
 * Parses Raw data from request to powershell-restmethod syntax
 *
 * @param {Object} body Raw body data
 * @param {boolean} trim trim body option
 */
function parseRawBody (body, trim) {
  return `$body = "${sanitize(body.toString(), trim)}"\n`;
}

/* eslint-disable no-unused-vars*/
/* istanbul ignore next */
/**
 * Parses File data from request to powershell-restmethod syntax
 *
 * @param {Object} src File path
 * @param {boolean} trim trim body option
 */
<<<<<<< HEAD
function parseFileData (src, trim) {
  return '$body = "<file-contents-here>"\n';
=======
function parseFileData (body, trim) {
  var bodySnippet = '$multipartContent = [System.Net.Http.MultipartFormDataContent]::new()\n';
  _.forEach(body, function (data) {
    if (!data.disabled) {
      bodySnippet += `$multipartFile = "${data.src}"\n` +
        '$FileStream = [System.IO.FileStream]::new($multipartFile, [System.IO.FileMode]::Open)\n' +
        '$fileHeader = [System.Net.Http.Headers.ContentDispositionHeaderValue]::new("form-data")\n' +
        '$fileHeader.Name = "Form data field name"\n' +
        `$fileHeader.FileName = "${sanitize(data.key, trim)}"\n` +
        '$fileContent = [System.Net.Http.StreamContent]::new($FileStream)\n' +
        '$fileContent.Headers.ContentDisposition = $fileHeader\n' +
        '$fileContent.Headers.ContentType = ' +
        '[System.Net.Http.Headers.MediaTypeHeaderValue]::Parse("Content-Type Header")\n' +
        '$multipartContent.Add($fileContent)\n\n';
    }
  });
  bodySnippet += '$body = $multipartContent\n';
  return bodySnippet;
>>>>>>> 55737675
}
/* eslint-enable no-unused-vars*/

/**
 * Parses Body from request to powershell-restmethod syntax based on the body mode
 *
 * @param {Object} body body object from request
 * @param {boolean} trim trim body option
 */
function parseBody (body, trim) {
  if (!_.isEmpty(body)) {
    switch (body.mode) {
      case 'urlencoded':
        return parseURLEncodedBody(body.urlencoded);
      case 'raw':
        return parseRawBody(body.raw, trim);
      case 'formdata':
        return parseFormData(body.formdata, trim);
        /* istanbul ignore next */
      case 'file':
        return parseFileData(body.file, trim);
      default:
        return parseRawBody(body[body.mode], trim);
    }
  }
  return '';
}

/**
 * Parses headers from request to powershell-restmethod syntax
 *
 * @param {Object} headers headers from the request
 */
function parseHeaders (headers) {
  var headerSnippet = '';
  if (!_.isEmpty(headers)) {
    headerSnippet = '$headers = New-Object "System.Collections.Generic.Dictionary[[String],[String]]"\n';
    _.forEach(headers, function (value, key) {
      headerSnippet += `$headers.Add("${sanitize(key)}", "${sanitize(value)}")\n`;
    });
  }
  else {
    headerSnippet = '';
  }
  return headerSnippet;
}

/**
 * Used to get the options specific to this codegen
 *
 * @returns {Array} - Returns an array of option objects
 */
function getOptions () {
  return [
    {
      name: 'Set request timeout',
      id: 'requestTimeout',
      type: 'positiveInteger',
      default: 0,
      description: 'Set number of milliseconds the request should wait for a response' +
    ' before timing out (use 0 for infinity)'
    },
    {
      name: 'Follow redirects',
      id: 'followRedirect',
      type: 'boolean',
      default: true,
      description: 'Automatically follow HTTP redirects'
    },
    {
      name: 'Trim request body fields',
      id: 'trimRequestBody',
      type: 'boolean',
      default: false,
      description: 'Remove white space and additional lines that may affect the server\'s response'
    }
  ];
}

/**
 * Converts Postman sdk request object to powershell-restmethod code snippet
 *
 * @param {Object} request - postman-SDK request object
 * @param {Object} options
 * @param {Boolean} options.followRedirect - whether to enable followredirect
 * @param {Boolean} options.trimRequestBody - whether to trim fields in request body or not
 * @param {Number} options.requestTimeout : time in milli-seconds after which request will bail out
 * @param {Function} callback - callback function with parameters (error, snippet)
 */
function convert (request, options, callback) {
  if (!_.isFunction(callback)) {
    throw new Error('Powershell RestMethod Converter callback is not a valid function');
  }
  options = sanitizeOptions(options, getOptions());

  var trim = options.trimRequestBody,
    headers, body,
    codeSnippet = '',
    headerSnippet = '',
    bodySnippet = '';
  if (request.body && request.body.mode === 'file' && !request.headers.has('Content-Type')) {
    request.addHeader({
      key: 'Content-Type',
      value: 'text/plain'
    });
  }

  headers = request.getHeaders({enabled: true});
  headerSnippet = parseHeaders(headers);

  body = request.body ? request.body.toJSON() : {};
  bodySnippet = parseBody(body, trim);

  if (headerSnippet !== '') {
    codeSnippet += headerSnippet + '\n';
  }
  if (bodySnippet !== '') {
    codeSnippet += bodySnippet + '\n';
  }

  if (_.includes(VALID_METHODS, request.method)) {
    codeSnippet += `$response = Invoke-RestMethod '${request.url.toString()}' -Method '` +
                        `${request.method}' -Headers $headers -Body $body`;
  }
  else {
    codeSnippet += `$response = Invoke-RestMethod '${request.url.toString()}' -CustomMethod ` +
                        `'${request.method}' -Headers $headers -Body $body`;
  }
  if (options.requestTimeout > 0) {
    // Powershell rest method accepts timeout in seconds
    let requestTimeout = options.requestTimeout;
    requestTimeout /= 1000;
    codeSnippet += ` -TimeoutSec ${requestTimeout}`;
  }
  if (!options.followRedirect) {
    codeSnippet += ' -MaximumRedirection 0';
  }
  codeSnippet += '\n$response | ConvertTo-Json';
  callback(null, codeSnippet);
}

module.exports = {
  convert: convert,
  getOptions: getOptions
};<|MERGE_RESOLUTION|>--- conflicted
+++ resolved
@@ -84,29 +84,8 @@
  * @param {Object} src File path
  * @param {boolean} trim trim body option
  */
-<<<<<<< HEAD
 function parseFileData (src, trim) {
   return '$body = "<file-contents-here>"\n';
-=======
-function parseFileData (body, trim) {
-  var bodySnippet = '$multipartContent = [System.Net.Http.MultipartFormDataContent]::new()\n';
-  _.forEach(body, function (data) {
-    if (!data.disabled) {
-      bodySnippet += `$multipartFile = "${data.src}"\n` +
-        '$FileStream = [System.IO.FileStream]::new($multipartFile, [System.IO.FileMode]::Open)\n' +
-        '$fileHeader = [System.Net.Http.Headers.ContentDispositionHeaderValue]::new("form-data")\n' +
-        '$fileHeader.Name = "Form data field name"\n' +
-        `$fileHeader.FileName = "${sanitize(data.key, trim)}"\n` +
-        '$fileContent = [System.Net.Http.StreamContent]::new($FileStream)\n' +
-        '$fileContent.Headers.ContentDisposition = $fileHeader\n' +
-        '$fileContent.Headers.ContentType = ' +
-        '[System.Net.Http.Headers.MediaTypeHeaderValue]::Parse("Content-Type Header")\n' +
-        '$multipartContent.Add($fileContent)\n\n';
-    }
-  });
-  bodySnippet += '$body = $multipartContent\n';
-  return bodySnippet;
->>>>>>> 55737675
 }
 /* eslint-enable no-unused-vars*/
 
