var expect = require('chai').expect,
  sdk = require('postman-collection'),
  runNewmanTest = require('../../../../test/codegen/newman/newmanTestUtil').runNewmanTest,
  sanitize = require('../../lib/util.js').sanitize,

  convert = require('../../index').convert,
  getOptions = require('../../index').getOptions;

describe('js-xhr convert function', function () {
  describe('convert for different request types', function () {
    var boilerplateCode = 'var XMLHttpRequest = require(\'xmlhttprequest\').XMLHttpRequest;\n',
      testConfig = {
        compileScript: null,
        runScript: 'node snippet.js',
        fileName: 'snippet.js'
      },
      options = {};
    boilerplateCode += 'var FormData = require(\'form-data\');\n\n';
<<<<<<< HEAD
    testConfig.headerSnippet = boilerplateCode;
    runNewmanTest(convert, options, testConfig);
=======

    mainCollection.item.forEach(function (item) {
      it(item.name, function (done) {
        var request = new sdk.Request(item.request),
          collection = {
            item: [
              {
                request: request.toJSON()
              }
            ]
          },
          options = {
            indentCount: 3,
            indentType: 'Space',
            trimRequestBody: true,
            requestTimeout: 3000
          };
        convert(request, options, function (error, snippet) {
          if (error) {
            expect.fail(null, null, error);
            return;
          }
          runSnippet(boilerplateCode + snippet, collection, done);
        });
      });
    });

    it('should trim header keys and not trim header values', function () {
      var request = new sdk.Request({
        'method': 'GET',
        'header': [
          {
            'key': '   key_containing_whitespaces  ',
            'value': '  value_containing_whitespaces  '
          }
        ],
        'url': {
          'raw': 'https://google.com',
          'protocol': 'https',
          'host': [
            'google',
            'com'
          ]
        }
      });
      convert(request, {}, function (error, snippet) {
        if (error) {
          expect.fail(null, null, error);
        }
        expect(snippet).to.be.a('string');
        expect(snippet).to.include('xhr.setRequestHeader("key_containing_whitespaces", ' +
        '"  value_containing_whitespaces  ")');
      });
    });
>>>>>>> f430cf1b
  });

  describe('Sanitize function', function () {
    it('should return empty string when input is not a string type', function () {
      expect(sanitize(123, false)).to.equal('');
      expect(sanitize(null, false)).to.equal('');
      expect(sanitize({}, false)).to.equal('');
      expect(sanitize([], false)).to.equal('');
    });
    it('should trim input string when needed', function () {
      expect(sanitize('inputString     ', true)).to.equal('inputString');
    });
  });

  describe('POST Form data Request', function () {
    var req = {
        'method': 'POST',
        'header': [
          {
            'key': 'Content-Type',
            'value': 'application/x-www-form-urlencoded',
            'disabled': true
          },
          {
            'key': 'Content-Type',
            'value': 'application/json',
            'disabled': true
          }
        ],
        'body': {
          'mode': 'formdata',
          'formdata': [
            {
              'key': 'fdjks',
              'value': 'dsf',
              'description': '',
              'type': 'text',
              'disabled': true
            },
            {
              'key': 'sdf',
              'value': 'helo',
              'description': '',
              'type': 'text'
            },
            {
              'key': '12',
              'value': '"23"',
              'description': '',
              'type': 'text'
            },
            {
              'key': '\'123\'',
              'value': '1234',
              'description': '',
              'type': 'text'
            }
          ]
        },
        'url': {
          'raw': 'https://postman-echo.com/post',
          'protocol': 'https',
          'host': [
            'postman-echo',
            'com'
          ],
          'path': [
            'post'
          ]
        },
        'description': 'The HTTP `POST` request with formData'
      },

      request = new sdk.Request(req),
      options = {
        indentCount: 2,
        indentType: 'Space',
        trimRequestBody: false,
        requestTimeout: 3000
      };
    convert(request, options, function (error, snippet) {
      if (error) {
        expect.fail(null, null, error);
        return;
      }

      it('should not be empty', function () {
        expect(snippet).not.to.equal('');
      });

      it('should contain formData object', function () {
        expect(snippet).to.deep.include('var data = new FormData()');
        expect(snippet).to.deep.include('data.append("sdf", "helo")');
      });

      it('should add timeout option when timeout is set to non zero value', function () {
        expect(snippet).to.include('xhr.timeout = 3000');
      });
    });
  });

  describe('Request with no body', function () {
    var req = {
        'method': 'GET',
        'url': {
          'raw': 'https://postman-echo.com/get',
          'protocol': 'https',
          'host': [
            'postman-echo',
            'com'
          ],
          'path': [
            'get'
          ]
        },
        'description': 'Request without a body'
      },

      request = new sdk.Request(req),
      options = {
        indentCount: 2,
        indentType: 'Space'
      };
    convert(request, options, function (error, snippet) {
      if (error) {
        expect.fail(null, null, error);
        return;
      }

      it('should not be empty', function () {
        expect(snippet).not.to.equal('');
      });
      it('should not contain var data =', function () {
        expect(snippet).to.deep.not.include('var data =');
      });
      it('should contain xhr.send();', function () {
        expect(snippet).to.deep.include('xhr.send();');
      });
    });
  });
  describe('Request with empty body', function () {
    var req = {
        'method': 'GET',
        'body': {},
        'url': {
          'raw': 'https://postman-echo.com/get',
          'protocol': 'https',
          'host': [
            'postman-echo',
            'com'
          ],
          'path': [
            'get'
          ]
        },
        'description': 'Request without a body'
      },

      request = new sdk.Request(req),
      options = {
        indentCount: 2,
        indentType: 'Space'
      };
    convert(request, options, function (error, snippet) {
      if (error) {
        expect.fail(null, null, error);
        return;
      }

      it('should not be empty', function () {
        expect(snippet).not.to.equal('');
      });
      it('should not contain var data =', function () {
        expect(snippet).to.deep.not.include('var data =');
      });
      it('should contain xhr.send();', function () {
        expect(snippet).to.deep.include('xhr.send();');
      });
    });
  });
  describe('getOptions function', function () {
    var options = getOptions();
    it('should return an array of specific options', function () {
      expect(options).to.be.an('array');
    });
    it('should have 2 as default indent count ', function () {
      expect(options[0].default).to.equal(2);
    });
    it('should have Space as default indent type ', function () {
      expect(options[1].default).to.equal('Space');
    });
    it('should have 0 as default request timeout ', function () {
      expect(options[2].default).to.equal(0);
    });
    it('should have default body trim set as false', function () {
      expect(options[3].default).to.equal(false);
    });
  });
  describe('convert function', function () {
    it('should throw an error if callback is not a function', function () {
      var request = null,
        options = [],
        callback = null;
      expect(function () { convert(request, options, callback); }).to.throw(Error);
    });
  });
});<|MERGE_RESOLUTION|>--- conflicted
+++ resolved
@@ -16,36 +16,8 @@
       },
       options = {};
     boilerplateCode += 'var FormData = require(\'form-data\');\n\n';
-<<<<<<< HEAD
     testConfig.headerSnippet = boilerplateCode;
     runNewmanTest(convert, options, testConfig);
-=======
-
-    mainCollection.item.forEach(function (item) {
-      it(item.name, function (done) {
-        var request = new sdk.Request(item.request),
-          collection = {
-            item: [
-              {
-                request: request.toJSON()
-              }
-            ]
-          },
-          options = {
-            indentCount: 3,
-            indentType: 'Space',
-            trimRequestBody: true,
-            requestTimeout: 3000
-          };
-        convert(request, options, function (error, snippet) {
-          if (error) {
-            expect.fail(null, null, error);
-            return;
-          }
-          runSnippet(boilerplateCode + snippet, collection, done);
-        });
-      });
-    });
 
     it('should trim header keys and not trim header values', function () {
       var request = new sdk.Request({
@@ -74,7 +46,6 @@
         '"  value_containing_whitespaces  ")');
       });
     });
->>>>>>> f430cf1b
   });
 
   describe('Sanitize function', function () {
