var sanitize = require('./util').sanitize,
  sanitizeOptions = require('./util').sanitizeOptions,
  getUrlStringfromUrlObject = require('./util').getUrlStringfromUrlObject,
  form = require('./util').form,
  _ = require('./lodash'),
  self;

self = module.exports = {
  convert: function (request, options, callback) {

    if (!_.isFunction(callback)) {
      throw new Error('Curl-Converter: callback is not valid function');
    }
    options = sanitizeOptions(options, self.getOptions());

    var indent, trim, headersData, body, redirect, timeout, multiLine,
      format, snippet, silent, url;

    redirect = options.followRedirect;
    timeout = options.requestTimeout;
    multiLine = options.multiLine;
    format = options.longFormat;
    trim = options.trimRequestBody;
    silent = options.silent;

    snippet = silent ? `curl ${form('-s', format)}` : 'curl';
    if (redirect) {
      snippet += ` ${form('-L', format)}`;
    }
    if (timeout > 0) {
      snippet += ` ${form('-m', format)} ${timeout}`;
    }
    if (multiLine) {
      indent = options.indentType === 'Tab' ? '\t' : ' ';
      indent = ' ' + options.lineContinuationCharacter + '\n' + indent.repeat(options.indentCount); // eslint-disable-line max-len
    }
    else {
      indent = ' ';
    }
    url = getUrlStringfromUrlObject(request.url);
    if (request.method === 'HEAD') {
      snippet += ` ${form('-I', format)} '${url}'`;
    }
    else {
      snippet += ` ${form('-X', format)} ${request.method} '${url}'`;
    }

    if (request.body && request.body.mode === 'file' && !request.headers.has('Content-Type')) {
      request.addHeader({
        key: 'Content-Type',
        value: 'text/plain'
      });
    }
    headersData = request.getHeaders({ enabled: true });
    _.forEach(headersData, function (value, key) {
<<<<<<< HEAD
      snippet += indent + `${form('-H', format)} '${sanitize(key, trim)}: ${sanitize(value, trim)}'`;
=======
      snippet += indent + `${form('-H', format)} "${sanitize(key, true)}: ${sanitize(value)}"`;
>>>>>>> f430cf1b
    });

    if (request.body) {
      body = request.body.toJSON();

      if (!_.isEmpty(body)) {
        switch (body.mode) {
          case 'urlencoded':
            _.forEach(body.urlencoded, function (data) {
              if (!data.disabled) {
                // Using the long form below without considering the longFormat option,
                // to generate more accurate and correct snippet
                snippet += indent + '--data-urlencode';
                snippet += ` '${sanitize(data.key, trim)}=${sanitize(data.value, trim)}'`;
              }
            });
            break;
          case 'raw':
            snippet += indent + `--data-raw '${sanitize(body.raw.toString(), trim)}'`;
            break;
          case 'formdata':
            _.forEach(body.formdata, function (data) {
              if (!(data.disabled)) {
                if (data.type === 'file') {
                  snippet += indent + `${form('-F', format)}`;
                  snippet += ` '${sanitize(data.key, trim)}=@${sanitize(data.src, trim)}'`;
                }
                else {
                  snippet += indent + `${form('-F', format)}`;
                  snippet += ` '${sanitize(data.key, trim)}=${sanitize(data.value, trim)}'`;
                }
              }
            });
            break;
          case 'file':
            snippet += indent + '--data-binary';
            snippet += ` '@${sanitize(body[body.mode].src, trim)}'`;
            break;
          default:
            snippet += `${form('-d', format)} ''`;
        }
      }
    }
    callback(null, snippet);
  },
  getOptions: function () {
    return [
      {
        name: 'Generate multiline snippet',
        id: 'multiLine',
        type: 'boolean',
        default: true,
        description: 'Split cURL command across multiple lines'
      },
      {
        name: 'Use long form options',
        id: 'longFormat',
        type: 'boolean',
        default: true,
        description: 'Use the long form for cURL options (--header instead of -H)'
      },
      {
        name: 'Line continuation character',
        id: 'lineContinuationCharacter',
        availableOptions: ['\\', '^'],
        type: 'enum',
        default: '\\',
        description: 'Set a character used to mark the continuation of a statement on the next line ' +
          '(generally, \\ for OSX/Linux, ^ for Windows)'
      },
      {
        name: 'Set request timeout',
        id: 'requestTimeout',
        type: 'positiveInteger',
        default: 0,
        description: 'Set number of milliseconds the request should wait for a response before ' +
          'timing out (use 0 for infinity)'
      },
      {
        name: 'Follow redirects',
        id: 'followRedirect',
        type: 'boolean',
        default: true,
        description: 'Automatically follow HTTP redirects'
      },
      {
        name: 'Trim request body fields',
        id: 'trimRequestBody',
        type: 'boolean',
        default: false,
        description: 'Remove white space and additional lines that may affect the server\'s response'
      },
      {
        name: 'Use Silent Mode',
        id: 'silent',
        type: 'boolean',
        default: false,
        description: 'Display the requested data without showing the cURL progress meter or error messages'
      }
    ];
  }
};<|MERGE_RESOLUTION|>--- conflicted
+++ resolved
@@ -53,11 +53,7 @@
     }
     headersData = request.getHeaders({ enabled: true });
     _.forEach(headersData, function (value, key) {
-<<<<<<< HEAD
-      snippet += indent + `${form('-H', format)} '${sanitize(key, trim)}: ${sanitize(value, trim)}'`;
-=======
       snippet += indent + `${form('-H', format)} "${sanitize(key, true)}: ${sanitize(value)}"`;
->>>>>>> f430cf1b
     });
 
     if (request.body) {
