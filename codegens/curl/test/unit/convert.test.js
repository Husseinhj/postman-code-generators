var expect = require('chai').expect,
  sdk = require('postman-collection'),
<<<<<<< HEAD
  newmanTestUtil = require('../../../../test/codegen/newman/newmanTestUtil'),
  async = require('async'),
  convert = require('../../index').convert;
  // mainCollection = require('../../../../test/codegen/newman/fixtures/testCollection.json');
=======
  exec = require('shelljs').exec,
  newman = require('newman'),
  parallel = require('async').parallel,

  convert = require('../../index').convert,
  getUrlStringfromUrlObject = require('../../lib/util').getUrlStringfromUrlObject,
  mainCollection = require('./fixtures/testcollection/collection.json');

/**
 * runs codesnippet then compare it with newman output
 *
 * @param {String} codeSnippet - code snippet that needed to run using java
 * @param {Object} collection - collection which will be run using newman
 * @param {Function} done - callback for async calls
 */
function runSnippet (codeSnippet, collection, done) {

  //  step by step process for compile, run code snippet, then comparing its output with newman
  parallel([
    function (callback) {
      return exec(codeSnippet, function (err, stdout, stderr) {
        if (err) {
          return callback(err);
        }
        if (stderr) {
          return callback(stderr);
        }
        try {
          stdout = JSON.parse(stdout);
        }
        catch (e) {
          console.error(e);
        }
        return callback(null, stdout);
      });
    },
    function (callback) {
      newman.run({
        collection: collection
      }).on('request', function (err, summary) {
        if (err) {
          return callback(err);
        }

        var stdout = summary.response.stream.toString();
        if (summary.request.method === 'HEAD') {
          stdout = summary.response.code.toString();
          return callback(null, stdout);
        }
        try {
          stdout = JSON.parse(stdout);
        }
        catch (e) {
          console.error(e);
        }
        return callback(null, stdout);
      });
    }
  ], function (err, result) {
    if (err) {
      expect.fail(null, null, err);
    }
    else if (typeof result[1] !== 'object' || typeof result[0] !== 'object') {
      expect(result[0].trim()).to.include(result[1].trim());
    }
    else {
      const propertiesTodelete = ['cookies', 'headersSize', 'startedDateTime', 'clientIPAddress'],
        headersTodelete = [
          'accept-encoding',
          'user-agent',
          'cf-ray',
          'x-real-ip',
          'x-request-id',
          'kong-request-id',
          'x-request-start',
          'connect-time',
          'x-forwarded-for',
          'content-type',
          'content-length',
          'accept',
          'total-route-time',
          'cookie',
          'kong-cloud-request-id',
          'cache-control',
          'postman-token'
        ];
      if (result[0]) {
        propertiesTodelete.forEach(function (property) {
          delete result[0][property];
        });
        if (result[0].headers) {
          headersTodelete.forEach(function (property) {
            delete result[0].headers[property];
          });
        }
      }
      if (result[1]) {
        propertiesTodelete.forEach(function (property) {
          delete result[1][property];
        });
        if (result[1].headers) {
          headersTodelete.forEach(function (property) {
            delete result[1].headers[property];
          });
        }
      }

      expect(result[0]).deep.equal(result[1]);
    }
    return done();
  });
}
>>>>>>> 6dd5bbbf

describe('curl convert function', function () {
  describe('convert for different request types', function () {
    var testConfig = {compileScript: null, runScript: null, fileName: null},
      options = {
        indentCount: 3,
        indentType: 'Space',
        requestTimeout: 200,
        multiLine: true,
        followRedirect: true,
        longFormat: true,
        silent: true,
        lineContinuationCharacter: '\\'
      };
    async.waterfall([
      function (next) {
        newmanTestUtil.generateSnippet(convert, options, function (error, snippets) {
          if (error) {
            expect.fail(null, null, error);
            return next(error);
          }

          return next(null, snippets);
        });
      },
      function (snippets, next) {
        snippets.forEach((item, index) => {
          it(item.name, function (done) {
            newmanTestUtil.runSnippet(item.snippet, index, testConfig,
              function (err, result) {
                if (err) {
                  expect.fail(null, null, err);
                }
                if (typeof result[1] !== 'object' || typeof result[0] !== 'object') {
                  expect(result[0].toString().trim()).to.include(result[1].toString().trim());
                }

                expect(result[0]).deep.equal(result[1]);
                return done(null);
              });
          });
        });
        return next(null);
      }
    ]);
  });

  describe('Convert function', function () {
    var request, options, snippetArray, line;

    it('should return snippet with carat(^) as line continuation ' +
            'character for multiline code generation', function () {
      request = new sdk.Request({
        'method': 'POST',
        'header': [],
        'body': {
          'mode': 'raw',
          'raw': ''
        }
      });
      options = {
        multiLine: true,
        lineContinuationCharacter: '^'
      };
      convert(request, options, function (error, snippet) {
        if (error) {
          expect.fail(null, null, error);
        }
        snippetArray = snippet.split('\n');
        // Ignoring the last line as there is no line continuation character at last line
        for (var i = 0; i < snippetArray.length - 1; i++) {
          line = snippetArray[i];
          expect(line.charAt(line.length - 1)).to.equal('^');
        }
      });
    });

    it('should parse header with string value properly', function () {
      request = new sdk.Request({
        'method': 'POST',
        'header': [
          {
            'key': 'foo',
            'value': '"bar"'
          }
        ],
        'body': {
          'mode': 'raw',
          'raw': ''
        }
      });
      options = {
        longFormat: false
      };
      convert(request, options, function (error, snippet) {
        if (error) {
          expect.fail(null, null, error);
        }
        expect(snippet).to.include('-H "foo: \\\"bar\\\""'); // eslint-disable-line no-useless-escape
      });
    });

    it('should return snippet without errors when request object has no body property', function () {
      request = new sdk.Request({
        'method': 'GET',
        'header': [],
        'url': {
          'raw': 'https://google.com',
          'protocol': 'https',
          'host': [
            'google',
            'com'
          ]
        }
      });
      options = {
        longFormat: false
      };
      convert(request, options, function (error, snippet) {
        if (error) {
          expect.fail(null, null, error);
        }
        expect(snippet).to.be.a('string');
        expect(snippet).to.include('GET "https://google.com"');
      });
    });

    it('should return snippet with backslash(\\) character as line continuation ' +
         'character for multiline code generation', function () {
      request = new sdk.Request({
        'method': 'POST',
        'header': [],
        'body': {
          'mode': 'raw',
          'raw': ''
        }
      });
      options = {
        multiLine: true,
        lineContinuationCharacter: '\\'
      };
      convert(request, options, function (error, snippet) {
        if (error) {
          expect.fail(null, null, error);
        }
        snippetArray = snippet.split('\n');
        // Ignoring the last line as there is no line continuation character at last line
        for (var i = 0; i < snippetArray.length - 1; i++) {
          line = snippetArray[i];
          expect(line.charAt(line.length - 1)).to.equal('\\');
        }
      });
    });

    it('should not encode queryParam unresolved variables and ' +
    'leave it inside double parenthesis {{xyz}}', function () {
      request = new sdk.Request({
        'method': 'POST',
        'header': [],
        'url': {
          'raw': 'http://postman-echo.com/post?a={{xyz}}',
          'protocol': 'http',
          'host': [
            'postman-echo',
            'com'
          ],
          'path': [
            'post'
          ],
          'query': [
            {
              'key': 'a',
              'value': '{{xyz}}'
            }
          ]
        }
      });
      options = {};
      convert(request, options, function (error, snippet) {
        if (error) {
          expect.fail(null, null, error);
        }
        expect(snippet).to.be.a('string');
        expect(snippet).to.include('http://postman-echo.com/post?a={{xyz}}');
        expect(snippet).to.not.include('http://postman-echo.com/post?a=%7B%7Bxyz%7D%7D');
      });
    });

    it('should encode queryParams other than unresolved variables', function () {
      request = new sdk.Request({
        'method': 'POST',
        'header': [],
        'url': {
          'raw': 'http://postman-echo.com/post?a=b c',
          'protocol': 'http',
          'host': [
            'postman-echo',
            'com'
          ],
          'path': [
            'post'
          ],
          'query': [
            {
              'key': 'a',
              'value': 'b c'
            }
          ]
        }
      });
      options = {};
      convert(request, options, function (error, snippet) {
        if (error) {
          expect.fail(null, null, error);
        }
        expect(snippet).to.be.a('string');
        expect(snippet).to.include('http://postman-echo.com/post?a=b%20c');
        expect(snippet).to.not.include('http://postman-echo.com/post?a=b c');
      });
    });

    describe('getUrlStringfromUrlObject function', function () {
      var rawUrl, urlObject, outputUrlString;

      it('should return empty string for an url object for an empty url or if no url object is passed', function () {
        rawUrl = '';
        urlObject = new sdk.Url(rawUrl);
        outputUrlString = getUrlStringfromUrlObject(urlObject);
        expect(outputUrlString).to.be.empty;
        outputUrlString = getUrlStringfromUrlObject();
        expect(outputUrlString).to.be.empty;
      });

      it('should add protocol if present in the url object', function () {
        rawUrl = 'https://postman-echo.com';
        urlObject = new sdk.Url(rawUrl);
        outputUrlString = getUrlStringfromUrlObject(urlObject);
        expect(outputUrlString).to.equal(rawUrl);
      });

      it('should add the auth information if present in the url object', function () {
        rawUrl = 'https://user:password@postman-echo.com';
        urlObject = new sdk.Url(rawUrl);
        outputUrlString = getUrlStringfromUrlObject(urlObject);
        expect(outputUrlString).to.equal(rawUrl);
      });

      it('should not add the auth information if user isn\'t present but' +
      ' password is present in the url object', function () {
        rawUrl = 'https://:password@postman-echo.com';
        urlObject = new sdk.Url(rawUrl);
        outputUrlString = getUrlStringfromUrlObject(urlObject);
        expect(outputUrlString).to.not.include(':password');
      });

      it('should add host if present in the url object', function () {
        rawUrl = 'https://postman-echo.com';
        urlObject = new sdk.Url(rawUrl);
        outputUrlString = getUrlStringfromUrlObject(urlObject);
        expect(outputUrlString).to.equal(rawUrl);
      });

      it('should add port if present in the url object', function () {
        rawUrl = 'https://postman-echo.com:8080';
        urlObject = new sdk.Url(rawUrl);
        outputUrlString = getUrlStringfromUrlObject(urlObject);
        expect(outputUrlString).to.equal(rawUrl);
      });

      it('should add path if present in the url object', function () {
        rawUrl = 'https://postman-echo.com/get';
        urlObject = new sdk.Url(rawUrl);
        outputUrlString = getUrlStringfromUrlObject(urlObject);
        expect(outputUrlString).to.equal(rawUrl);
      });

      describe('queryParams', function () {

        it('should not encode unresolved query params', function () {
          rawUrl = 'https://postman-echo.com/get?key={{value}}';
          urlObject = new sdk.Url(rawUrl);
          outputUrlString = getUrlStringfromUrlObject(urlObject);
          expect(outputUrlString).to.not.include('key=%7B%7Bvalue%7B%7B');
          expect(outputUrlString).to.equal(rawUrl);
        });

        it('should encode query params other than unresolved variables', function () {
          rawUrl = 'https://postman-echo.com/get?key=\'a b c\'';
          urlObject = new sdk.Url(rawUrl);
          outputUrlString = getUrlStringfromUrlObject(urlObject);
          expect(outputUrlString).to.not.include('key=\'a b c\'');
          expect(outputUrlString).to.equal('https://postman-echo.com/get?key=%27a%20b%20c%27');
        });

        it('should not encode unresolved query params and ' +
        'encode every other query param, both present together', function () {
          rawUrl = 'https://postman-echo.com/get?key1={{value}}&key2=\'a b c\'';
          urlObject = new sdk.Url(rawUrl);
          outputUrlString = getUrlStringfromUrlObject(urlObject);
          expect(outputUrlString).to.not.include('key1=%7B%7Bvalue%7B%7B');
          expect(outputUrlString).to.not.include('key2=\'a b c\'');
          expect(outputUrlString).to.equal('https://postman-echo.com/get?key1={{value}}&key2=%27a%20b%20c%27');
        });

        it('should discard disabled query params', function () {
          urlObject = new sdk.Url({
            protocol: 'https',
            host: 'postman-echo.com',
            query: [
              { key: 'foo', value: 'bar' },
              { key: 'alpha', value: 'beta', disabled: true }
            ]
          });
          outputUrlString = getUrlStringfromUrlObject(urlObject);
          expect(outputUrlString).to.equal('https://postman-echo.com?foo=bar');
        });
      });

      it('should add hash if present in the url object', function () {
        rawUrl = 'https://postmanm-echo.com/get#hash';
        urlObject = new sdk.Url(rawUrl);
        outputUrlString = getUrlStringfromUrlObject(urlObject);
        expect(outputUrlString).to.equal(rawUrl);
      });
    });
  });
});<|MERGE_RESOLUTION|>--- conflicted
+++ resolved
@@ -1,124 +1,9 @@
 var expect = require('chai').expect,
   sdk = require('postman-collection'),
-<<<<<<< HEAD
   newmanTestUtil = require('../../../../test/codegen/newman/newmanTestUtil'),
   async = require('async'),
   convert = require('../../index').convert;
   // mainCollection = require('../../../../test/codegen/newman/fixtures/testCollection.json');
-=======
-  exec = require('shelljs').exec,
-  newman = require('newman'),
-  parallel = require('async').parallel,
-
-  convert = require('../../index').convert,
-  getUrlStringfromUrlObject = require('../../lib/util').getUrlStringfromUrlObject,
-  mainCollection = require('./fixtures/testcollection/collection.json');
-
-/**
- * runs codesnippet then compare it with newman output
- *
- * @param {String} codeSnippet - code snippet that needed to run using java
- * @param {Object} collection - collection which will be run using newman
- * @param {Function} done - callback for async calls
- */
-function runSnippet (codeSnippet, collection, done) {
-
-  //  step by step process for compile, run code snippet, then comparing its output with newman
-  parallel([
-    function (callback) {
-      return exec(codeSnippet, function (err, stdout, stderr) {
-        if (err) {
-          return callback(err);
-        }
-        if (stderr) {
-          return callback(stderr);
-        }
-        try {
-          stdout = JSON.parse(stdout);
-        }
-        catch (e) {
-          console.error(e);
-        }
-        return callback(null, stdout);
-      });
-    },
-    function (callback) {
-      newman.run({
-        collection: collection
-      }).on('request', function (err, summary) {
-        if (err) {
-          return callback(err);
-        }
-
-        var stdout = summary.response.stream.toString();
-        if (summary.request.method === 'HEAD') {
-          stdout = summary.response.code.toString();
-          return callback(null, stdout);
-        }
-        try {
-          stdout = JSON.parse(stdout);
-        }
-        catch (e) {
-          console.error(e);
-        }
-        return callback(null, stdout);
-      });
-    }
-  ], function (err, result) {
-    if (err) {
-      expect.fail(null, null, err);
-    }
-    else if (typeof result[1] !== 'object' || typeof result[0] !== 'object') {
-      expect(result[0].trim()).to.include(result[1].trim());
-    }
-    else {
-      const propertiesTodelete = ['cookies', 'headersSize', 'startedDateTime', 'clientIPAddress'],
-        headersTodelete = [
-          'accept-encoding',
-          'user-agent',
-          'cf-ray',
-          'x-real-ip',
-          'x-request-id',
-          'kong-request-id',
-          'x-request-start',
-          'connect-time',
-          'x-forwarded-for',
-          'content-type',
-          'content-length',
-          'accept',
-          'total-route-time',
-          'cookie',
-          'kong-cloud-request-id',
-          'cache-control',
-          'postman-token'
-        ];
-      if (result[0]) {
-        propertiesTodelete.forEach(function (property) {
-          delete result[0][property];
-        });
-        if (result[0].headers) {
-          headersTodelete.forEach(function (property) {
-            delete result[0].headers[property];
-          });
-        }
-      }
-      if (result[1]) {
-        propertiesTodelete.forEach(function (property) {
-          delete result[1][property];
-        });
-        if (result[1].headers) {
-          headersTodelete.forEach(function (property) {
-            delete result[1].headers[property];
-          });
-        }
-      }
-
-      expect(result[0]).deep.equal(result[1]);
-    }
-    return done();
-  });
-}
->>>>>>> 6dd5bbbf
 
 describe('curl convert function', function () {
   describe('convert for different request types', function () {
