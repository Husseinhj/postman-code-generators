--- conflicted
+++ resolved
@@ -41,12 +41,8 @@
      *  }
      */
   if (request.body && request.body[request.body.mode]) {
-<<<<<<< HEAD
     postData.push(parseRequest.parseBody(request.body.toJSON(), indentString, options.trimRequestBody,
       request.headers.get('Content-Type')));
-=======
-    postData = parseRequest.parseBody(request.body.toJSON(), indentString, options.trimRequestBody);
->>>>>>> 96185929
   }
   if (request.body && !request.headers.has('Content-Type')) {
     if (request.body.mode === 'file') {
