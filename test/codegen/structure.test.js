--- conflicted
+++ resolved
@@ -26,13 +26,8 @@
       description: 'Include class definition and import statements in snippet'
     },
     indentCount: {
-<<<<<<< HEAD
-      name: 'Indent Count',
+      name: 'Indent count',
       type: 'positiveInteger',
-=======
-      name: 'Indent count',
-      type: 'integer',
->>>>>>> 16d83877
       default: 0,
       description: 'Number of indentation characters to add per code level'
     },
@@ -43,13 +38,8 @@
       description: 'Character used for indentation'
     },
     requestTimeout: {
-<<<<<<< HEAD
-      name: 'Request Timeout',
+      name: 'Request timeout',
       type: 'positiveInteger',
-=======
-      name: 'Request timeout',
-      type: 'integer',
->>>>>>> 16d83877
       default: 0,
       description: 'How long the request should wait for a response before timing out (milliseconds)'
     },
